--- conflicted
+++ resolved
@@ -13,12 +13,8 @@
   - pymongo = 3.11
   - mongoengine = 0.22
   - opencv = 4.5
-<<<<<<< HEAD
-  - scikit-learn = 0.24
-=======
   - pims = 0.5
   - av = 8.0
   - scikit-image = 0.18
   - scikit-learn = 0.24
-  - snakemake
->>>>>>> b2887241
+  - snakemake